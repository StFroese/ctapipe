--- conflicted
+++ resolved
@@ -92,25 +92,6 @@
    "outputs": [
     {
      "name": "stderr",
-<<<<<<< HEAD
-     "output_type": "stream",
-     "text": [
-      "Widget Javascript not detected.  It may not be installed or enabled properly.\n"
-     ]
-    },
-    {
-     "data": {
-      "application/vnd.jupyter.widget-view+json": {
-       "model_id": "7c81dc09f4944ef1a52db8037520a126"
-      }
-     },
-     "metadata": {},
-     "output_type": "display_data"
-    },
-    {
-     "name": "stdout",
-=======
->>>>>>> 03726e8e
      "output_type": "stream",
      "text": [
       "100%|██████████| 100/100 [00:06<00:00, 14.52it/s]\n"
@@ -221,11 +202,7 @@
    "name": "python",
    "nbconvert_exporter": "python",
    "pygments_lexer": "ipython3",
-<<<<<<< HEAD
-   "version": "3.5.1"
-=======
    "version": "3.6.2"
->>>>>>> 03726e8e
   }
  },
  "nbformat": 4,
