"""
Line-intersection-based fitting for reconstruction of direction
and core position of a shower.
"""

from ctapipe.reco.reco_algorithms import (
    Reconstructor,
    InvalidWidthException,
    TooFewTelescopesException,
)
from ctapipe.containers import ReconstructedGeometryContainer
from itertools import combinations

from ctapipe.coordinates import (
    CameraFrame,
    TelescopeFrame,
    GroundFrame,
    TiltedGroundFrame,
    project_to_ground,
    MissingFrameAttributeWarning,
)
from astropy.coordinates import (
    SkyCoord,
    AltAz,
    spherical_to_cartesian,
    cartesian_to_spherical,
)
import warnings

import numpy as np

from astropy import units as u

__all__ = ["HillasPlane", "HillasReconstructor"]


def angle(v1, v2):
    """ computes the angle between two vectors
        assuming cartesian coordinates

    Parameters
    ----------
    v1 : numpy array
    v2 : numpy array

    Returns
    -------
    the angle between v1 and v2 as a dimensioned astropy quantity
    """
    norm = np.linalg.norm(v1) * np.linalg.norm(v2)
    return np.arccos(np.clip(v1.dot(v2) / norm, -1.0, 1.0))


def normalise(vec):
    """ Sets the length of the vector to 1
        without changing its direction

    Parameters
    ----------
    vec : numpy array

    Returns
    -------
    numpy array with the same direction but length of 1
    """
    try:
        return vec / np.linalg.norm(vec)
    except ZeroDivisionError:
        return vec


def line_line_intersection_3d(uvw_vectors, origins):
    """
    Intersection of many lines in 3d.
    See https://en.wikipedia.org/wiki/Line%E2%80%93line_intersection
    """
    C = []
    S = []
    for n, pos in zip(uvw_vectors, origins):
        n = n.reshape((3, 1))
        norm_matrix = (n @ n.T) - np.eye(3)
        C.append(norm_matrix @ pos)
        S.append(norm_matrix)

    S = np.array(S).sum(axis=0)
    C = np.array(C).sum(axis=0)
    return np.linalg.inv(S) @ C


class HillasPlane:
    """
    a tiny helper class to collect some parameters for each great great
    circle

    Stores some vectors a, b, and c

    These vectors are euclidean [x, y, z] where positive z values point towards the sky
    and x and y are parallel to the ground.
    """

    def __init__(self, p1, p2, telescope_position, weight=1):
        r"""The constructor takes two coordinates in the horizontal
        frame (alt, az) which define a plane perpendicular
        to the camera.

        Parameters
        -----------
        p1: astropy.coordinates.SkyCoord
            One of two direction vectors which define the plane.
            This coordinate has to be defined in the ctapipe.coordinates.AltAz
        p2: astropy.coordinates.SkyCoord
            One of two direction vectors which define the plane.
            This coordinate has to be defined in the ctapipe.coordinates.AltAz
        telescope_position: np.array(3)
            Position of the telescope on the ground
        weight : float, optional
            weight of this plane for later use during the reconstruction

        Notes
        -----
        c: numpy.ndarray(3)
            :math:`\vec c = (\vec a \times \vec b) \times \vec a`
            :math:`\rightarrow` a and c form an orthogonal base for the
            great circle
            (only orthonormal if a and b are of unit-length)
        norm: numpy.ndarray(3)
            normal vector of the circle's plane,
            perpendicular to a, b and c
        """

        self.pos = telescope_position

        # astropy's coordinates system rotates counter clockwise. Apparently we assume it to
        # be clockwise
        self.a = np.array(spherical_to_cartesian(1, p1.alt, -p1.az)).ravel()
        self.b = np.array(spherical_to_cartesian(1, p2.alt, -p2.az)).ravel()

        # a and c form an orthogonal basis for the great circle
        # not really necessary since the norm can be calculated
        # with a and b just as well
        self.c = np.cross(np.cross(self.a, self.b), self.a)
        # normal vector for the plane defined by the great circle
        self.norm = normalise(np.cross(self.a, self.c))
        # some weight for this circle
        # (put e.g. uncertainty on the Hillas parameters
        # or number of PE in here)
        self.weight = weight


class HillasReconstructor(Reconstructor):
    """
    class that reconstructs the direction of an atmospheric shower
    using a simple hillas parametrisation of the camera images it
    provides a direction estimate in two steps and an estimate for the
    shower's impact position on the ground.

    so far, it does neither provide an energy estimator nor an
    uncertainty on the reconstructed parameters

    """

    def __init__(self, subarray, config=None, parent=None, **kwargs):
        super().__init__(config=config, parent=parent, **kwargs)
        self.subarray = subarray

        self._cam_radius_m = {
            cam: cam.geometry.guess_radius() for cam in subarray.camera_types
        }

        telframe = TelescopeFrame()
        self._cam_radius_deg = {}
        for cam, radius_m in self._cam_radius_m.items():
            point_cam = SkyCoord(0 * u.m, radius_m, frame=cam.geometry.frame)
            point_tel = point_cam.transform_to(telframe)
            self._cam_radius_deg[cam] = point_tel.fov_lon

    def __call__(self, event):
        """
        Perform the full shower geometry reconstruction on the input event.

        Parameters
        ----------
        event : container
            `ctapipe.containers.ArrayEventContainer`
        """

        # Read only valid HillasContainers
        hillas_dict = {
            tel_id: dl1.parameters.hillas
            for tel_id, dl1 in event.dl1.tel.items()
            if np.isfinite(dl1.parameters.hillas.intensity)
        }

        # Due to tracking the pointing of the array will never be a constant
        array_pointing = SkyCoord(
            az=event.pointing.array_azimuth,
            alt=event.pointing.array_altitude,
            frame=AltAz(),
        )

        telescope_pointings = {
            tel_id: SkyCoord(
                alt=event.pointing.tel[tel_id].altitude,
                az=event.pointing.tel[tel_id].azimuth,
                frame=AltAz(),
            )
            for tel_id in event.dl1.tel.keys()
        }

        try:
            result = self._predict(
                event, hillas_dict, self.subarray, array_pointing, telescope_pointings
            )
        except (TooFewTelescopesException, InvalidWidthException):
            result = ReconstructedGeometryContainer()

        event.dl2.stereo.geometry["HillasReconstructor"] = result

    def _predict(
        self, event, hillas_dict, subarray, array_pointing, telescopes_pointings
    ):
        """
        The function you want to call for the reconstruction of the
        event. It takes care of setting up the event and consecutively
        calls the functions for the direction and core position
        reconstruction.  Shower parameters not reconstructed by this
        class are set to np.nan

        Parameters
        -----------
        hillas_dict: dict
            dictionary with telescope IDs as key and
            HillasParametersContainer instances as values
        inst : ctapipe.io.InstrumentContainer
            instrumental description
        array_pointing: SkyCoord[AltAz]
            pointing direction of the array
        telescopes_pointings: dict[SkyCoord[AltAz]]
            dictionary of pointing direction per each telescope

        Raises
        ------
        TooFewTelescopesException
            if len(hillas_dict) < 2
        InvalidWidthException
            if any width is np.nan or 0
        """

        # filter warnings for missing obs time. this is needed because MC data has no obs time
        warnings.filterwarnings(action="ignore", category=MissingFrameAttributeWarning)

        # Here we perform some basic quality checks BEFORE applying reconstruction
        # This should be substituted by a DL1 QualityQuery specific to this
        # reconstructor

        # stereoscopy needs at least two telescopes
        if len(hillas_dict) < 2:
            raise TooFewTelescopesException(
                "need at least two telescopes, have {}".format(len(hillas_dict))
            )
        # check for np.nan or 0 width's as these screw up weights
        if any([np.isnan(hillas_dict[tel]["width"].value) for tel in hillas_dict]):
            raise InvalidWidthException(
                "A HillasContainer contains an ellipse of width==np.nan"
            )
        if any([hillas_dict[tel]["width"].value == 0 for tel in hillas_dict]):
            raise InvalidWidthException(
                "A HillasContainer contains an ellipse of width==0"
            )

        hillas_planes, psi_core_dict = self.initialize_hillas_planes(
            hillas_dict, subarray, telescopes_pointings, array_pointing
        )

        # algebraic direction estimate
        direction, err_est_dir = self.estimate_direction(hillas_planes)

        # array pointing is needed to define the tilted frame
<<<<<<< HEAD
        core_pos_ground, core_pos_tilted = self.estimate_core_position(hillas_dict, array_pointing)
=======
        core_pos = self.estimate_core_position(
            event, hillas_dict, array_pointing, psi_core_dict, hillas_planes
        )
>>>>>>> 37d90158

        # container class for reconstructed showers
        _, lat, lon = cartesian_to_spherical(*direction)

        # estimate max height of shower
        h_max = self.estimate_h_max(hillas_planes)

        # astropy's coordinates system rotates counter-clockwise.
        # Apparently we assume it to be clockwise.
        # that's why lon get's a sign
        result = ReconstructedGeometryContainer(
            alt=lat,
            az=-lon,
            core_x=core_pos_ground.x,
            core_y=core_pos_ground.y,
            core_tilted_x=core_pos_tilted.x,
            core_tilted_y=core_pos_tilted.y,
            tel_ids=[h for h in hillas_dict.keys()],
            average_intensity=np.mean([h.intensity for h in hillas_dict.values()]),
            is_valid=True,
            alt_uncert=err_est_dir,
            az_uncert=err_est_dir,
            h_max=h_max,
        )

        return result

    def initialize_hillas_planes(
        self, hillas_dict, subarray, telescopes_pointings, array_pointing
    ):
        """
        Creates a dictionary of `.HillasPlane` from a dictionary of
        hillas parameters

        Parameters
        ----------
        hillas_dict : dictionary
            dictionary of hillas moments
        subarray : ctapipe.instrument.SubarrayDescription
            subarray information
        telescopes_pointings: dictionary
            dictionary of pointing direction per each telescope
        array_pointing: SkyCoord[AltAz]
            pointing direction of the array

        Notes
        -----
        The part of the algorithm taking into account divergent pointing
        mode and the correction to the psi angle is explained in [gasparetto]_
        section 7.1.4.
        """

        hillas_planes = {}

        # dictionary to store the telescope-wise image directions
        # to be projected on the ground and corrected in case of mispointing
        corrected_angle_dict = {}

        k = next(iter(telescopes_pointings))
        horizon_frame = telescopes_pointings[k].frame
        for tel_id, moments in hillas_dict.items():

            camera = self.subarray.tel[tel_id].camera

            pointing = SkyCoord(
                alt=telescopes_pointings[tel_id].alt,
                az=telescopes_pointings[tel_id].az,
                frame=horizon_frame,
            )

            focal_length = subarray.tel[tel_id].optics.equivalent_focal_length

            if moments.x.unit.is_equivalent(u.m):  # Image parameters are in CameraFrame

                # we just need any point on the main shower axis a bit away from the cog
                p2_x = moments.x + 0.1 * self._cam_radius_m[camera] * np.cos(
                    moments.psi
                )
                p2_y = moments.y + 0.1 * self._cam_radius_m[camera] * np.sin(
                    moments.psi
                )

                camera_frame = CameraFrame(
                    focal_length=focal_length, telescope_pointing=pointing
                )

                cog_coord = SkyCoord(x=moments.x, y=moments.y, frame=camera_frame)
                p2_coord = SkyCoord(x=p2_x, y=p2_y, frame=camera_frame)

            else:  # Image parameters are already in TelescopeFrame

                # we just need any point on the main shower axis a bit away from the cog
                p2_delta_alt = moments.y + 0.1 * self._cam_radius_deg[camera] * np.sin(
                    moments.psi
                )
                p2_delta_az = moments.x + 0.1 * self._cam_radius_deg[camera] * np.cos(
                    moments.psi
                )

                telescope_frame = TelescopeFrame(telescope_pointing=pointing)

                cog_coord = SkyCoord(
                    fov_lon=moments.x, fov_lat=moments.y, frame=telescope_frame
                )
                p2_coord = SkyCoord(
                    fov_lon=p2_delta_az, fov_lat=p2_delta_alt, frame=telescope_frame
                )

            # Coordinates in the sky
            cog_coord = cog_coord.transform_to(horizon_frame)
            p2_coord = p2_coord.transform_to(horizon_frame)

            # re-project from sky to a "fake"-parallel-pointing telescope
            # then recalculate the psi angle in order to be able to project
            # it on the ground
            # This is done to bypass divergent pointing or mispointing

            camera_frame_parallel = CameraFrame(
                focal_length=focal_length, telescope_pointing=array_pointing
            )
            cog_sky_to_parallel = cog_coord.transform_to(camera_frame_parallel)
            p2_sky_to_parallel = p2_coord.transform_to(camera_frame_parallel)
            angle_psi_corr = np.arctan2(
                cog_sky_to_parallel.y - p2_sky_to_parallel.y,
                cog_sky_to_parallel.x - p2_sky_to_parallel.x,
            )

            corrected_angle_dict[tel_id] = angle_psi_corr

            circle = HillasPlane(
                p1=cog_coord,
                p2=p2_coord,
                telescope_position=subarray.positions[tel_id],
                weight=moments.intensity * (moments.length / moments.width),
            )
            hillas_planes[tel_id] = circle

        return hillas_planes, corrected_angle_dict

    def estimate_direction(self, hillas_planes):
        """calculates the origin of the gamma as the weighted average
        direction of the intersections of all hillas planes

        Returns
        -------
        gamma : shape (3) numpy array
            direction of origin of the reconstructed shower as a 3D vector
        crossings : shape (n,3) list
            an error estimate
        """

        crossings = []
        for perm in combinations(hillas_planes.values(), 2):
            n1, n2 = perm[0].norm, perm[1].norm
            # cross product automatically weighs in the angle between
            # the two vectors: narrower angles have less impact,
            # perpendicular vectors have the most
            crossing = np.cross(n1, n2)

            # two great circles cross each other twice (one would be
            # the origin, the other one the direction of the gamma) it
            # doesn't matter which we pick but it should at least be
            # consistent: make sure to always take the "upper" solution
            if crossing[2] < 0:
                crossing *= -1
            crossings.append(crossing * perm[0].weight * perm[1].weight)

        result = normalise(np.sum(crossings, axis=0))
        off_angles = [angle(result, cross) for cross in crossings] * u.rad

        err_est_dir = np.average(
            off_angles, weights=[len(cross) for cross in crossings]
        )

        return result, err_est_dir

    def estimate_core_position(
        self, event, hillas_dict, array_pointing, corrected_angle_dict, hillas_planes
    ):
        """
        Estimate the core position by intersection the major ellipse lines of each telescope.

        Parameters
        -----------
        hillas_dict: dict[HillasContainer]
            dictionary of hillas moments
        array_pointing: SkyCoord[HorizonFrame]
            Pointing direction of the array

        Returns
        -----------
        core_x: u.Quantity
            estimated x position of impact
        core_y: u.Quantity
            estimated y position of impact

        Notes
        -----
        The part of the algorithm taking into account divergent pointing
        mode and the usage of a corrected psi angle is explained in [gasparetto]_
        section 7.1.4.

        """

        # Since psi has been recalculated in the fake CameraFrame
        # it doesn't need any further corrections because it is now independent
        # of both pointing and cleaning/parametrization frame.
        # This angle will be used to visualize the telescope-wise directions of
        # the shower core the ground.
        psi_core = corrected_angle_dict

        # Record these values
        for tel_id in hillas_dict.keys():
            event.dl1.tel[tel_id].parameters.core.psi = psi_core[tel_id]

        # Transform them for numpy
        psi = u.Quantity(list(psi_core.values()))

        # Estimate the position of the shower's core
        # from the TiltedFram to the GroundFrame

        z = np.zeros(len(psi))
        uvw_vectors = np.column_stack([np.cos(psi).value, np.sin(psi).value, z])

        tilted_frame = TiltedGroundFrame(pointing_direction=array_pointing)
        ground_frame = GroundFrame()

        positions = [
            (
                SkyCoord(*plane.pos, frame=ground_frame)
                .transform_to(tilted_frame)
                .cartesian.xyz
            )
            for plane in hillas_planes.values()
        ]

        core_position = line_line_intersection_3d(uvw_vectors, positions)

        core_pos_tilted = SkyCoord(
            x=core_position[0] * u.m, y=core_position[1] * u.m, frame=tilted_frame
        )

        core_pos_ground = project_to_ground(core_pos_tilted)

        return core_pos_ground, core_pos_tilted

    def estimate_h_max(self, hillas_planes):
        """
        Estimate the max height by intersecting the lines of the cog directions of each telescope.

        Returns
        -----------
        astropy.unit.Quantity
            the estimated max height
        """
        uvw_vectors = np.array([plane.a for plane in hillas_planes.values()])
        positions = [plane.pos for plane in hillas_planes.values()]

        # not sure if its better to return the length of the vector of the z component
        return np.linalg.norm(line_line_intersection_3d(uvw_vectors, positions)) * u.m<|MERGE_RESOLUTION|>--- conflicted
+++ resolved
@@ -276,13 +276,9 @@
         direction, err_est_dir = self.estimate_direction(hillas_planes)
 
         # array pointing is needed to define the tilted frame
-<<<<<<< HEAD
-        core_pos_ground, core_pos_tilted = self.estimate_core_position(hillas_dict, array_pointing)
-=======
-        core_pos = self.estimate_core_position(
+        core_pos_ground, core_pos_tilted = self.estimate_core_position(
             event, hillas_dict, array_pointing, psi_core_dict, hillas_planes
         )
->>>>>>> 37d90158
 
         # container class for reconstructed showers
         _, lat, lon = cartesian_to_spherical(*direction)
