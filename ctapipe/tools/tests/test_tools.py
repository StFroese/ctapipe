--- conflicted
+++ resolved
@@ -15,71 +15,10 @@
 import numpy as np
 from pathlib import Path
 
-
 GAMMA_TEST_LARGE = get_dataset_path("gamma_test_large.simtel.gz")
 LST_MUONS = get_dataset_path("lst_muons.simtel.zst")
 
 
-<<<<<<< HEAD
-@pytest.fixture(scope="module")
-def dl1_tmp_path(tmp_path_factory):
-    return tmp_path_factory.mktemp("dl1")
-
-
-@pytest.fixture(scope="module")
-def dl1_image_file(dl1_tmp_path):
-    """
-    DL1 file containing only images (DL1A) from a gamma simulation set.
-    """
-    output = dl1_tmp_path / "images.dl1.h5"
-    command = [
-        "ctapipe-process",
-        f"--input={GAMMA_TEST_LARGE}",
-        f"--output={output}",
-        "--write-images",
-        "--max-events=20",
-        "--allowed-tels=[1,2,3]",
-    ]
-    subprocess.run(command, stdout=subprocess.PIPE, check=True)
-    return output
-
-
-@pytest.fixture(scope="module")
-def dl1_parameters_file(dl1_tmp_path):
-    """
-    DL1 File containing only parameters (DL1B) from a gamma simulation set.
-    """
-    output = dl1_tmp_path / "parameters.dl1.h5"
-    command = [
-        "ctapipe-process",
-        f"--input={GAMMA_TEST_LARGE}",
-        f"--output={output}",
-        "--write-parameters",
-        "--max-events=20",
-        "--allowed-tels=[1,2,3]",
-    ]
-    subprocess.run(command, stdout=subprocess.PIPE, check=True)
-    return output
-
-
-@pytest.fixture(scope="module")
-def dl1_muon_file(dl1_tmp_path):
-    """
-    DL1 file containing only images from a muon simulation set.
-    """
-    output = dl1_tmp_path / "muons.dl1.h5"
-    command = [
-        "ctapipe-process",
-        f"--input={LST_MUONS}",
-        f"--output={output}",
-        "--write-images",
-    ]
-    subprocess.run(command, stdout=subprocess.PIPE, check=True)
-    return output
-
-
-=======
->>>>>>> 9fb2901b
 def test_stage_1_dl1(tmp_path, dl1_image_file, dl1_parameters_file):
     from ctapipe.tools.process import ProcessorTool
 
