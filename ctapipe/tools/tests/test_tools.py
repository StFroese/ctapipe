--- conflicted
+++ resolved
@@ -159,28 +159,18 @@
 
     index_file = tmp_path / "index.fits"
     command = f"ctapipe-fileinfo {dl1_image_file} --output-table {index_file}"
-<<<<<<< HEAD
-    output = subprocess.run(command.split(" "), capture_output=True, check=True).stdout
-    header = yaml.safe_load(output)
-=======
     output = subprocess.run(command.split(" "), capture_output=True, encoding="utf-8")
     assert output.returncode == 0, output.stderr
-    header = yaml.load(output.stdout)
->>>>>>> af5018f7
+    header = yaml.safe_load(output.stdout)
     assert "ID" in header[str(dl1_image_file)]["CTA"]["ACTIVITY"]
 
     tab = Table.read(index_file)
     assert len(tab["CTA PRODUCT CREATION TIME"]) > 0
 
     command = f"ctapipe-fileinfo {dl1_image_file} --flat"
-<<<<<<< HEAD
-    output = subprocess.run(command.split(" "), capture_output=True, check=True).stdout
-    header = yaml.safe_load(output)
-=======
     output = subprocess.run(command.split(" "), capture_output=True, encoding="utf-8")
     assert output.returncode == 0, output.stderr
-    header = yaml.load(output.stdout)
->>>>>>> af5018f7
+    header = yaml.safe_load(output.stdout)
     assert "CTA ACTIVITY ID" in header[str(dl1_image_file)]
 
 
