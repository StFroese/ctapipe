--- conflicted
+++ resolved
@@ -36,17 +36,10 @@
     progress_bar = Bool(help="show progress bar during processing").tag(config=True)
 
     aliases = {
-<<<<<<< HEAD
-        "input": "EventSource.input_url",
-        "output": "DataWriter.output_path",
-        "allowed-tels": "EventSource.allowed_tels",
-        "max-events": "EventSource.max_events",
-=======
         ("i", "input"): "EventSource.input_url",
-        ("o", "output"): "DL1Writer.output_path",
+        ("o", "output"): "DataWriter.output_path",
         ("t", "allowed-tels"): "EventSource.allowed_tels",
         ("m", "max-events"): "EventSource.max_events",
->>>>>>> a68e3578
         "image-cleaner-type": "ImageProcessor.image_cleaner_type",
     }
 
@@ -63,13 +56,8 @@
             {"DataWriter": {"write_index_tables": True}},
             "generate PyTables index tables for the parameter and image datasets",
         ),
-<<<<<<< HEAD
-        "overwrite": (
+        ("f", "overwrite"): (
             {"DataWriter": {"overwrite": True}},
-=======
-        ("f", "overwrite"): (
-            {"DL1Writer": {"overwrite": True}},
->>>>>>> a68e3578
             "Overwrite output file if it exists",
         ),
         "progress": (
